# -*- mode: ruby -*-
# vi: set ft=ruby :

#
# BSD 3-Clause License
#
# Copyright (c) 2018, CSIRT-MU, Masaryk University
# All rights reserved.
#
# Redistribution and use in source and binary forms, with or without
# modification, are permitted provided that the following conditions are met:
#
# * Redistributions of source code must retain the above copyright notice, this
#   list of conditions and the following disclaimer.
#
# * Redistributions in binary form must reproduce the above copyright notice,
#   this list of conditions and the following disclaimer in the documentation
#   and/or other materials provided with the distribution.
#
# * Neither the name of the copyright holder nor the names of its
#   contributors may be used to endorse or promote products derived from
#   this software without specific prior written permission.
#
# THIS SOFTWARE IS PROVIDED BY THE COPYRIGHT HOLDERS AND CONTRIBUTORS "AS IS"
# AND ANY EXPRESS OR IMPLIED WARRANTIES, INCLUDING, BUT NOT LIMITED TO, THE
# IMPLIED WARRANTIES OF MERCHANTABILITY AND FITNESS FOR A PARTICULAR PURPOSE ARE
# DISCLAIMED. IN NO EVENT SHALL THE COPYRIGHT HOLDER OR CONTRIBUTORS BE LIABLE
# FOR ANY DIRECT, INDIRECT, INCIDENTAL, SPECIAL, EXEMPLARY, OR CONSEQUENTIAL
# DAMAGES (INCLUDING, BUT NOT LIMITED TO, PROCUREMENT OF SUBSTITUTE GOODS OR
# SERVICES; LOSS OF USE, DATA, OR PROFITS; OR BUSINESS INTERRUPTION) HOWEVER
# CAUSED AND ON ANY THEORY OF LIABILITY, WHETHER IN CONTRACT, STRICT LIABILITY,
# OR TORT (INCLUDING NEGLIGENCE OR OTHERWISE) ARISING IN ANY WAY OUT OF THE USE
# OF THIS SOFTWARE, EVEN IF ADVISED OF THE POSSIBILITY OF SUCH DAMAGE.
#

# """
# This script serves as an input for Vagrant provisioner to deploy whole TraceCreator framework.
#
# All configuration should be set in "./provision.yml" file. Please don't change the code below unless you
# know what you're doing.
#
# Provisioning may take a long time, do not stop it or suspend it earlier, it
# can cause unexpected behavior.
#
#
# Usage:
#  * vagrant up              -- deploy and provision the framework
#  * vagrant up <node name>  -- deploy and provision specified node
#  * vagrant halt            -- stop the running framework
#  * vagrant destroy         -- destroy the deployed framework
#  * vagrant -h              -- show common vagrant commands
# """


require 'yaml'  # YAML configuration parser


class TraceCreatorProvisioning
	# """
	# Class for Ansible and bash provisioning of TraceCreator to provision based on configuration file.
	# """

	def initialize(configuration)
		# """
		# Initialize class based on the given configuration.
		#
		# :param configuration: Parsed configuration in dictionary format
		# """
		# Store configuration settings
		@provision_configuration = configuration
	end

<<<<<<< HEAD
=======
	def install_python(virtual_guest)
		# """
		# Install python on given guest using standard shell provisioning.
		#
		# :param virtual_guest: Initialized Vagrant guest
		# """
		virtual_guest.vm.provision "shell" do |s|
			s.inline = "apt-get update && apt-get install -y python"
		end
	end

>>>>>>> 9f48ceb8
	def run_ansible(virtual_guest, playbook)
		# """
		# Run ansible on given guest.
		#
		# :param virtual_guest: Initialized Vagrant guest
		# :param playbook: Ansible playbook
		# """
		# Check if playbook is defined
		if playbook
<<<<<<< HEAD
	        # Run Ansible provisioning
		    virtual_guest.vm.provision :ansible_local do |ansible|
		        # Use latest Ansible
		        ansible.install_mode = "pip"
		        # Set given playbook
			    ansible.playbook = playbook
		    end
=======
			# Run Ansible provisioning
			virtual_guest.vm.provision :ansible_local do |ansible|
				ansible.playbook = playbook
			end
>>>>>>> 9f48ceb8
		end
	end

	def run_bash(virtual_guest, playbook)
		# """
		# Run bash commands on given guest.
		#
		# :param virtual_guest: Initialized Vagrant guest
		# :param playbook: Bash configuration file
		# """
		# Check if playbook is defined
		if playbook
			# Run bash commands
			virtual_guest.vm.provision :shell, path: playbook
		end
	end

	def provision(virtual_guest)
		# """
		# Run provisioning on given guest.
		#
		# :param virtual_guest: Initialized Vagrant guest
		# """
		# Get guest type
		guest_type = (virtual_guest.vm.hostname).start_with?("defender") ? "defenders" : "attacker"
		# Run ansible provisioning
		run_ansible(virtual_guest, @provision_configuration[guest_type]["ansible"])
		# Run bash provisioning
		run_bash(virtual_guest, @provision_configuration[guest_type]["bash"])
	end
end


# """
# All Vagrant configuration is done below.
#
# The "2" in Vagrant.configure configures the configuration version (Vagrant
# support older styles for backwards compatibility). Please don't change it
# unless you know what you're doing.
# """
Vagrant.configure("2") do |config|
	# For a complete reference of configuration, please see the online documentation at https://docs.vagrantup.com

	# Load Vagrant configuration
	provision_config = YAML.load_file("configuration/provision.yml")

	# Create TraceCreator provisioning object
	trace_creator_provisioning = TraceCreatorProvisioning.new(provision_config)

	# IP address range definition of defender guests
	defender_upper_ip_limit = 101 + provision_config["defenders"]["number"] - 1

	# Iterate over defender guests
	(101..defender_upper_ip_limit).each do |i|
		# Generate guest name and IP address
		defender_hostname = "defender#{i}"
		defender_ip = "#{provision_config["defenders"]["ip_prefix"]}#{i}"

		# Deployment of "defenderXXX" guest
		config.vm.define "defender#{i}" do |defender|
			defender.vm.hostname = defender_hostname
			defender.vm.box = provision_config["defenders"]["box"]
			defender.vm.box_url = provision_config["defenders"]["box_url"]
			defender.vm.network :private_network, ip: defender_ip, netmask: provision_config["common"]["mask"]

			defender.vm.provider :virtualbox do |v|
				v.customize ["modifyvm", :id, "--memory", provision_config["defenders"]["memory"]]
				v.customize ["modifyvm", :id, "--cpus", provision_config["defenders"]["cpu"]]
				v.customize ["modifyvm", :id, "--name", "defender#{i}"]
				v.customize ["modifyvm", :id, "--nicpromisc2", "allow-all"]  # Set adapter to promiscuous mode
			end

			# Run provisioning
			trace_creator_provisioning.provision(defender)
		end
	end

	# Deployment of "attacker" guest
	config.vm.define "attacker" do |attacker|
		attacker.vm.hostname = "attacker"
		attacker.vm.box = provision_config["attacker"]["box"]
		attacker.vm.box_url = provision_config["attacker"]["box_url"]
		attacker.vm.network :private_network, ip: provision_config["attacker"]["ip"], netmask: provision_config["common"]["mask"]

		attacker.vm.provider :virtualbox do |v|
			v.customize ["modifyvm", :id, "--memory", provision_config["attacker"]["memory"]]
			v.customize ["modifyvm", :id, "--cpus", provision_config["attacker"]["cpu"]]
			v.customize ["modifyvm", :id, "--name", "TraceCreator-attacker"]
			v.customize ["modifyvm", :id, "--nicpromisc2", "allow-all"]  # Set adapter to promiscuous mode
			v.customize ["modifyvm", :id, "--uartmode1", "disconnected"]
		end

		# Run provisioning
		trace_creator_provisioning.provision(attacker)

		# Run traffic generation script
		attacker.vm.provision :shell do |s|
			# PYTHONUNBUFFERED: make ansible display real-time output of shell
<<<<<<< HEAD
            s.inline = "export PYTHONUNBUFFERED=1; python /vagrant/trace-creator.py"
        end
=======
			s.inline = "export PYTHONUNBUFFERED=1; python /vagrant/creator.py"
		end
>>>>>>> 9f48ceb8
	end
end<|MERGE_RESOLUTION|>--- conflicted
+++ resolved
@@ -70,20 +70,6 @@
 		@provision_configuration = configuration
 	end
 
-<<<<<<< HEAD
-=======
-	def install_python(virtual_guest)
-		# """
-		# Install python on given guest using standard shell provisioning.
-		#
-		# :param virtual_guest: Initialized Vagrant guest
-		# """
-		virtual_guest.vm.provision "shell" do |s|
-			s.inline = "apt-get update && apt-get install -y python"
-		end
-	end
-
->>>>>>> 9f48ceb8
 	def run_ansible(virtual_guest, playbook)
 		# """
 		# Run ansible on given guest.
@@ -93,20 +79,13 @@
 		# """
 		# Check if playbook is defined
 		if playbook
-<<<<<<< HEAD
-	        # Run Ansible provisioning
+	      # Run Ansible provisioning
 		    virtual_guest.vm.provision :ansible_local do |ansible|
 		        # Use latest Ansible
 		        ansible.install_mode = "pip"
 		        # Set given playbook
 			    ansible.playbook = playbook
 		    end
-=======
-			# Run Ansible provisioning
-			virtual_guest.vm.provision :ansible_local do |ansible|
-				ansible.playbook = playbook
-			end
->>>>>>> 9f48ceb8
 		end
 	end
 
@@ -205,12 +184,7 @@
 		# Run traffic generation script
 		attacker.vm.provision :shell do |s|
 			# PYTHONUNBUFFERED: make ansible display real-time output of shell
-<<<<<<< HEAD
             s.inline = "export PYTHONUNBUFFERED=1; python /vagrant/trace-creator.py"
         end
-=======
-			s.inline = "export PYTHONUNBUFFERED=1; python /vagrant/creator.py"
-		end
->>>>>>> 9f48ceb8
 	end
 end